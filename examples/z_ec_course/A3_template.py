--- conflicted
+++ resolved
@@ -164,17 +164,11 @@
 
     # Initialise world
     # Import environments from ariel.simulation.environments
-    world = OlympicArena(
-        load_precompiled=False,
-    )
+    world = OlympicArena()
 
     # Spawn robot in the world
     # Check docstring for spawn conditions
-    world.spawn(
-        robot.spec,
-        position=SPAWN_POS,
-        correct_collision_with_floor=True,
-    )
+    world.spawn(robot.spec, position=SPAWN_POS)
 
     # Generate the model and data
     # These are standard parts of the simulation USE THEM AS IS, DO NOT CHANGE
@@ -358,7 +352,6 @@
         experiment_mode =   "simple",
         network_specs =     network_specs
     )
-<<<<<<< HEAD
     
     # ? ------------------------------------------------------------------ #
     ### === Evolutionary Algorithm for Brain ===
@@ -374,16 +367,6 @@
         
     # ? ------------------------------------------------------------------ #
     
-=======
-
-    experiment(robot=core, controller=ctrl, mode="simple")
-
-    show_xpos_history(tracker.history["xpos"][0])
-
-    fitness = fitness_function(tracker.history["xpos"][0])
-    msg = f"Fitness of generated robot: {fitness}"
-    console.log(msg)
->>>>>>> 56263e1f
 
 
 if __name__ == "__main__":
